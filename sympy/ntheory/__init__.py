--- conflicted
+++ resolved
@@ -9,11 +9,7 @@
 pollard_pm1, pollard_rho, primefactors, totient, trailing, divisor_count
 from partitions_ import npartitions
 from residue_ntheory import is_primitive_root, is_quad_residue, \
-<<<<<<< HEAD
-    legendre_symbol, jacobi_symbol, n_order, totient_
-=======
-    legendre_symbol, n_order, totient_, bin_gcd
->>>>>>> fbea3111
+    legendre_symbol, jacobi_symbol, n_order, totient_, bin_gcd
 from multinomial import binomial_coefficients, binomial_coefficients_list,\
 multinomial_coefficients
 from rgroup import Rgroup